[package]
name = "petname"
version = "1.1.1"
authors = ["Gavin Panella <gavinpanella@gmail.com>"]
edition = "2018"
description = "Generate human readable random names. Usable as a library and from the command-line."
readme = "README.md"
repository = "https://github.com/allenap/rust-petname"
license = "Apache-2.0"
categories = ["command-line-utilities", "no-std"]
keywords = ["pet", "name", "rand", "random", "generator"]

[badges]
travis-ci = { repository = "allenap/rust-petname", branch = "master" }

[lib]
name = "petname"
path = "src/lib.rs"

[[bin]]
name = "petname"
path = "src/main.rs"
doc = false
required-features = ["clap", "std_rng", "default_dictionary"]

[features]
# We include features that must be used for the binary regardless of if they are used (like clap).
default = ["clap", "std_rng", "default_dictionary"]
# Allows generating petnames with thread rng.
std_rng = ["rand/std", "rand/std_rng"]
# Allows the default dictionary to be used.
default_dictionary = []

[dependencies]
clap = { version = "^2.33.0", default-features = false, optional = true }
<<<<<<< HEAD
itertools = { version = "^0.9.0", default-features = false }
rand = { version = "^0.8.0", default-features = false }

[package.metadata.docs.rs]
# Limit docs.rs builds to a single tier one target, because they're identical on
# all. https://blog.rust-lang.org/2020/03/15/docs-rs-opt-into-fewer-targets.html
targets = ["x86_64-unknown-linux-gnu"]
=======
itertools = { version = "^0.10.0", default-features = false }
rand = { version = "^0.8.0", default-features = false }
>>>>>>> 2448b954
<|MERGE_RESOLUTION|>--- conflicted
+++ resolved
@@ -33,15 +33,10 @@
 
 [dependencies]
 clap = { version = "^2.33.0", default-features = false, optional = true }
-<<<<<<< HEAD
-itertools = { version = "^0.9.0", default-features = false }
+itertools = { version = "^0.10.0", default-features = false }
 rand = { version = "^0.8.0", default-features = false }
 
 [package.metadata.docs.rs]
 # Limit docs.rs builds to a single tier one target, because they're identical on
 # all. https://blog.rust-lang.org/2020/03/15/docs-rs-opt-into-fewer-targets.html
-targets = ["x86_64-unknown-linux-gnu"]
-=======
-itertools = { version = "^0.10.0", default-features = false }
-rand = { version = "^0.8.0", default-features = false }
->>>>>>> 2448b954
+targets = ["x86_64-unknown-linux-gnu"]